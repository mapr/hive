--- conflicted
+++ resolved
@@ -413,7 +413,6 @@
     ret.put("MAPREDTASKCLEANUPNEEDED", "mapreduce.job.committer.task.cleanup.needed");
     return ret;
   }
-<<<<<<< HEAD
 
   @Override
   public ZeroCopyReaderShim getZeroCopyReader(FSDataInputStream in, ByteBufferPoolShim pool) throws IOException {
@@ -425,11 +424,10 @@
   public DirectDecompressorShim getDirectDecompressor(DirectCompressionType codec) {
     /* not supported */
     return null;
-=======
+  }
   
   @Override
   public Configuration getConfiguration(org.apache.hadoop.mapreduce.JobContext context) {
     return context.getConfiguration();
->>>>>>> 400f68d9
   }
 }