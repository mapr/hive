/**
 * Licensed to the Apache Software Foundation (ASF) under one
 * or more contributor license agreements.  See the NOTICE file
 * distributed with this work for additional information
 * regarding copyright ownership.  The ASF licenses this file
 * to you under the Apache License, Version 2.0 (the
 * "License"); you may not use this file except in compliance
 * with the License.  You may obtain a copy of the License at
 *
 *     http://www.apache.org/licenses/LICENSE-2.0
 *
 * Unless required by applicable law or agreed to in writing, software
 * distributed under the License is distributed on an "AS IS" BASIS,
 * WITHOUT WARRANTIES OR CONDITIONS OF ANY KIND, either express or implied.
 * See the License for the specific language governing permissions and
 * limitations under the License.
 */

package org.apache.hadoop.hive.ql.io.orc;

import java.io.IOException;
import java.util.ArrayList;
import java.util.HashMap;
import java.util.Iterator;
import java.util.List;
import java.util.Map;
import java.util.concurrent.ExecutorService;
import java.util.concurrent.Executors;
import java.util.concurrent.TimeUnit;
import java.util.concurrent.atomic.AtomicInteger;

import org.apache.commons.logging.Log;
import org.apache.commons.logging.LogFactory;
import org.apache.hadoop.conf.Configuration;
import org.apache.hadoop.fs.BlockLocation;
import org.apache.hadoop.fs.FileStatus;
import org.apache.hadoop.fs.FileSystem;
import org.apache.hadoop.fs.Path;
import org.apache.hadoop.fs.PathFilter;
import org.apache.hadoop.hive.conf.HiveConf;
import org.apache.hadoop.hive.conf.HiveConf.ConfVars;
import org.apache.hadoop.hive.ql.exec.Utilities;
import org.apache.hadoop.hive.ql.exec.vector.VectorizedInputFormatInterface;
import org.apache.hadoop.hive.ql.exec.vector.VectorizedRowBatch;
import org.apache.hadoop.hive.ql.io.InputFormatChecker;
import org.apache.hadoop.hive.ql.io.orc.Metadata;
import org.apache.hadoop.hive.ql.io.orc.OrcInputFormat.FileGenerator;
import org.apache.hadoop.hive.ql.io.orc.OrcInputFormat.SplitGenerator;
import org.apache.hadoop.hive.ql.io.orc.Reader.FileMetaInfo;
import org.apache.hadoop.hive.ql.io.sarg.PredicateLeaf;
import org.apache.hadoop.hive.ql.io.sarg.SearchArgument;
import org.apache.hadoop.hive.ql.log.PerfLogger;
import org.apache.hadoop.hive.ql.io.sarg.SearchArgument.TruthValue;
import org.apache.hadoop.hive.ql.plan.TableScanDesc;
import org.apache.hadoop.hive.serde.serdeConstants;
import org.apache.hadoop.hive.serde2.ColumnProjectionUtils;
import org.apache.hadoop.hive.shims.HadoopShims;
import org.apache.hadoop.hive.shims.ShimLoader;
import org.apache.hadoop.io.LongWritable;
import org.apache.hadoop.io.NullWritable;
import org.apache.hadoop.mapred.FileSplit;
import org.apache.hadoop.mapred.InputFormat;
import org.apache.hadoop.mapred.InputSplit;
import org.apache.hadoop.mapred.InvalidInputException;
import org.apache.hadoop.mapred.JobConf;
import org.apache.hadoop.mapred.RecordReader;
import org.apache.hadoop.mapred.Reporter;
import org.apache.hadoop.util.StringUtils;

import com.google.common.cache.Cache;
import com.google.common.cache.CacheBuilder;
import com.google.common.util.concurrent.ThreadFactoryBuilder;
/**
 * A MapReduce/Hive input format for ORC files.
 */
public class OrcInputFormat  implements InputFormat<NullWritable, OrcStruct>,
  InputFormatChecker, VectorizedInputFormatInterface {

  VectorizedOrcInputFormat voif = new VectorizedOrcInputFormat();

  private static final Log LOG = LogFactory.getLog(OrcInputFormat.class);
  static final String MIN_SPLIT_SIZE = "mapred.min.split.size";
  static final String MAX_SPLIT_SIZE = "mapred.max.split.size";

  private static final long DEFAULT_MIN_SPLIT_SIZE = 16 * 1024 * 1024;
  private static final long DEFAULT_MAX_SPLIT_SIZE = 256 * 1024 * 1024;

  private static final PerfLogger perfLogger = PerfLogger.getPerfLogger();
  private static final String CLASS_NAME = ReaderImpl.class.getName();

  /**
   * When picking the hosts for a split that crosses block boundaries,
   * any drop any host that has fewer than MIN_INCLUDED_LOCATION of the
   * number of bytes available on the host with the most.
   * If host1 has 10MB of the split, host2 has 20MB, and host3 has 18MB the
   * split will contain host2 (100% of host2) and host3 (90% of host2). Host1
   * with 50% will be dropped.
   */
  private static final double MIN_INCLUDED_LOCATION = 0.80;

  private static class OrcRecordReader
      implements RecordReader<NullWritable, OrcStruct> {
    private final org.apache.hadoop.hive.ql.io.orc.RecordReader reader;
    private final long offset;
    private final long length;
    private final int numColumns;
    private float progress = 0.0f;


    OrcRecordReader(Reader file, Configuration conf,
                    long offset, long length) throws IOException {
      List<OrcProto.Type> types = file.getTypes();
      numColumns = (types.size() == 0) ? 0 : types.get(0).getSubtypesCount();
      boolean[] includedColumns = findIncludedColumns(types, conf);
      String[] columnNames = getIncludedColumnNames(types, includedColumns, conf);
      SearchArgument sarg = createSarg(types, conf);
      this.reader = file.rows(offset, length, includedColumns, sarg, columnNames);
      this.offset = offset;
      this.length = length;
    }

    @Override
    public boolean next(NullWritable key, OrcStruct value) throws IOException {
      if (reader.hasNext()) {
        reader.next(value);
        progress = reader.getProgress();
        return true;
      } else {
        return false;
      }
    }

    @Override
    public NullWritable createKey() {
      return NullWritable.get();
    }

    @Override
    public OrcStruct createValue() {
      return new OrcStruct(numColumns);
    }

    @Override
    public long getPos() throws IOException {
      return offset + (long) (progress * length);
    }

    @Override
    public void close() throws IOException {
      reader.close();
    }

    @Override
    public float getProgress() throws IOException {
      return progress;
    }
  }

  private static final PathFilter hiddenFileFilter = new PathFilter(){
    public boolean accept(Path p){
      String name = p.getName();
      return !name.startsWith("_") && !name.startsWith(".");
    }
  };

  /**
   * Recurse down into a type subtree turning on all of the sub-columns.
   * @param types the types of the file
   * @param result the global view of columns that should be included
   * @param typeId the root of tree to enable
   */
  static void includeColumnRecursive(List<OrcProto.Type> types,
                                             boolean[] result,
                                             int typeId) {
    result[typeId] = true;
    OrcProto.Type type = types.get(typeId);
    int children = type.getSubtypesCount();
    for(int i=0; i < children; ++i) {
      includeColumnRecursive(types, result, type.getSubtypes(i));
    }
  }

  public static SearchArgument createSarg(List<OrcProto.Type> types, Configuration conf) {
    String serializedPushdown = conf.get(TableScanDesc.FILTER_EXPR_CONF_STR);
    if (serializedPushdown == null
<<<<<<< HEAD
        || (conf.get(ColumnProjectionUtils.READ_COLUMN_NAMES_CONF_STR) == null
        && conf.get(serdeConstants.LIST_COLUMNS) == null)) {
      LOG.debug("No ORC pushdown predicate");
=======
        || conf.get(ColumnProjectionUtils.READ_COLUMN_NAMES_CONF_STR) == null) {
      LOG.info("No ORC pushdown predicate");
>>>>>>> b128f13e
      return null;
    }
    SearchArgument sarg = SearchArgument.FACTORY.create
        (Utilities.deserializeExpression(serializedPushdown));
    LOG.info("ORC pushdown predicate: " + sarg);
    return sarg;
  }

  public static String[] getIncludedColumnNames(
      List<OrcProto.Type> types, boolean[] includedColumns, Configuration conf) {
    String columnNamesString = conf.get(ColumnProjectionUtils.READ_COLUMN_NAMES_CONF_STR);
    if (LOG.isDebugEnabled()) {
      LOG.debug("included columns names = " + columnNamesString);
    }
    if (columnNamesString == null || conf.get(TableScanDesc.FILTER_EXPR_CONF_STR) == null) {
      return null;
    }
    String[] neededColumnNames = columnNamesString.split(",");
    int i = 0;
    String[] columnNames = new String[types.size()];
    for(int columnId: types.get(0).getSubtypesList()) {
      if (includedColumns == null || includedColumns[columnId]) {
        columnNames[columnId] = neededColumnNames[i++];
      }
    }
    return columnNames;
  }

  /**
   * Take the configuration and figure out which columns we need to include.
   * @param types the types of the file
   * @param conf the configuration
   * @return true for each column that should be included
   */
  public static boolean[] findIncludedColumns(List<OrcProto.Type> types, Configuration conf) {
    LOG.info("included column ids = " + conf.get(ColumnProjectionUtils.READ_COLUMN_IDS_CONF_STR));
    if (ColumnProjectionUtils.isReadAllColumns(conf)) {
      return null;
    } else {
      int numColumns = types.size();
      boolean[] result = new boolean[numColumns];
      result[0] = true;
      OrcProto.Type root = types.get(0);
      List<Integer> included = ColumnProjectionUtils.getReadColumnIDs(conf);
      for(int i=0; i < root.getSubtypesCount(); ++i) {
        if (included.contains(i)) {
          includeColumnRecursive(types, result, root.getSubtypes(i));
        }
      }
      // if we are filtering at least one column, return the boolean array
      for(boolean include: result) {
        if (!include) {
          return result;
        }
      }
      return null;
    }
  }

  @Override
  public RecordReader<NullWritable, OrcStruct>
      getRecordReader(InputSplit inputSplit, JobConf conf,
                      Reporter reporter) throws IOException {
    if (isVectorMode(conf)) {
      RecordReader<NullWritable, VectorizedRowBatch> vorr = voif.getRecordReader(inputSplit, conf,
          reporter);
      return (RecordReader) vorr;
    }
    FileSplit fSplit = (FileSplit)inputSplit;
    reporter.setStatus(fSplit.toString());
    Path path = fSplit.getPath();
    FileSystem fs = path.getFileSystem(conf);
    Reader reader = null;

    if(!(fSplit instanceof OrcSplit)){
      //If CombineHiveInputFormat is used, it works with FileSplit and not OrcSplit
      reader = OrcFile.createReader(fs, path);
    } else {
      //We have OrcSplit, which may have footer metadata cached, so use the appropriate reader
      //constructor
      OrcSplit orcSplit = (OrcSplit) fSplit;
      if (orcSplit.hasFooter()) {
        FileMetaInfo fMetaInfo = orcSplit.getFileMetaInfo();
        reader = OrcFile.createReader(fs, path, fMetaInfo);
      } else {
        reader = OrcFile.createReader(fs, path);
      }
    }
    return new OrcRecordReader(reader, conf, fSplit.getStart(), fSplit.getLength());
  }

  @Override
  public boolean validateInput(FileSystem fs, HiveConf conf,
                               ArrayList<FileStatus> files
                              ) throws IOException {

    if (isVectorMode(conf)) {
      return voif.validateInput(fs, conf, files);
    }

    if (files.size() <= 0) {
      return false;
    }
    for (FileStatus file : files) {
      try {
        OrcFile.createReader(fs, file.getPath());
      } catch (IOException e) {
        return false;
      }
    }
    return true;
  }

  private boolean isVectorMode(Configuration conf) {
    if (Utilities.getPlanPath(conf) != null && Utilities
        .getMapRedWork(conf).getMapWork().getVectorMode()) {
      return true;
    }
    return false;
  }

  /**
   * Get the list of input {@link Path}s for the map-reduce job.
   *
   * @param conf The configuration of the job
   * @return the list of input {@link Path}s for the map-reduce job.
   */
  static Path[] getInputPaths(JobConf conf) throws IOException {
    String dirs = conf.get("mapred.input.dir");
    if (dirs == null) {
      throw new IOException("Configuration mapred.input.dir is not defined.");
    }
    String [] list = StringUtils.split(dirs);
    Path[] result = new Path[list.length];
    for (int i = 0; i < list.length; i++) {
      result[i] = new Path(StringUtils.unEscapeString(list[i]));
    }
    return result;
  }

  /**
   * The global information about the split generation that we pass around to
   * the different worker threads.
   */
  static class Context {
    private final Configuration conf;
    private static Cache<Path, FileInfo> footerCache;
    private final ExecutorService threadPool;
    private final List<OrcSplit> splits = new ArrayList<OrcSplit>(10000);
    private final List<Throwable> errors = new ArrayList<Throwable>();
    private final HadoopShims shims = ShimLoader.getHadoopShims();
    private final long maxSize;
    private final long minSize;
    private final boolean footerInSplits;
    private final boolean cacheStripeDetails;
    private final AtomicInteger cacheHitCounter = new AtomicInteger(0);
    private final AtomicInteger numFilesCounter = new AtomicInteger(0);
    private Throwable fatalError = null;

    /**
     * A count of the number of threads that may create more work for the
     * thread pool.
     */
    private int schedulers = 0;

    Context(Configuration conf) {
      this.conf = conf;
      minSize = conf.getLong(MIN_SPLIT_SIZE, DEFAULT_MIN_SPLIT_SIZE);
      maxSize = conf.getLong(MAX_SPLIT_SIZE, DEFAULT_MAX_SPLIT_SIZE);
      footerInSplits = HiveConf.getBoolVar(conf, ConfVars.HIVE_ORC_INCLUDE_FILE_FOOTER_IN_SPLITS);
      int cacheStripeDetailsSize = HiveConf.getIntVar(conf,
          ConfVars.HIVE_ORC_CACHE_STRIPE_DETAILS_SIZE);
      int numThreads = HiveConf.getIntVar(conf, ConfVars.HIVE_ORC_COMPUTE_SPLITS_NUM_THREADS);

      cacheStripeDetails = (cacheStripeDetailsSize > 0);

      threadPool = Executors.newFixedThreadPool(numThreads,
          new ThreadFactoryBuilder().setDaemon(true).setNameFormat("ORC_GET_SPLITS #%d").build());

      synchronized (Context.class) {
        if (footerCache == null && cacheStripeDetails) {
          footerCache = CacheBuilder.newBuilder().concurrencyLevel(numThreads)
              .initialCapacity(cacheStripeDetailsSize).softValues().build();
        }
      }
    }

    int getSchedulers() {
      return schedulers;
    }

    /**
     * Get the Nth split.
     * @param index if index >= 0, count from the front, otherwise count from
     *     the back.
     * @result the Nth file split
     */
    OrcSplit getResult(int index) {
      if (index >= 0) {
        return splits.get(index);
      } else {
        return splits.get(splits.size() + index);
      }
    }

    List<Throwable> getErrors() {
      return errors;
    }

    /**
     * Add a unit of work.
     * @param runnable the object to run
     */
    synchronized void schedule(Runnable runnable) {
      if (fatalError == null) {
        if (runnable instanceof FileGenerator || runnable instanceof SplitGenerator) {
          schedulers += 1;
        }
        threadPool.execute(runnable);
      } else {
        throw new RuntimeException("serious problem", fatalError);
      }
    }

    /**
     * Mark a worker that may generate more work as done.
     */
    synchronized void decrementSchedulers() {
      schedulers -= 1;
      if (schedulers == 0) {
        notify();
      }
    }

    synchronized void notifyOnNonIOException(Throwable th) {
      fatalError = th;
      notify();
    }

    /**
     * Wait until all of the tasks are done. It waits until all of the
     * threads that may create more work are done and then shuts down the
     * thread pool and waits for the final threads to finish.
     */
    synchronized void waitForTasks() {
      try {
        while (schedulers != 0) {
          wait();
          if (fatalError != null) {
            threadPool.shutdownNow();
            throw new RuntimeException("serious problem", fatalError);
          }
        }
        threadPool.shutdown();
        threadPool.awaitTermination(Long.MAX_VALUE, TimeUnit.DAYS);
      } catch (InterruptedException ie) {
        throw new IllegalStateException("interrupted", ie);
      }
    }
  }

  /**
   * Given a directory, get the list of files and blocks in those files.
   * A thread is used for each directory.
   */
  static final class FileGenerator implements Runnable {
    private final Context context;
    private final FileSystem fs;
    private final Path dir;

    FileGenerator(Context context, FileSystem fs, Path dir) {
      this.context = context;
      this.fs = fs;
      this.dir = dir;
    }

    /**
     * For each path, get the list of files and blocks that they consist of.
     */
    @Override
    public void run() {
      try {
        Iterator<FileStatus> itr = context.shims.listLocatedStatus(fs, dir,
            hiddenFileFilter);
        while (itr.hasNext()) {
          FileStatus file = itr.next();
          if (!file.isDir()) {
            FileInfo fileInfo = null;
            if (context.cacheStripeDetails) {
              fileInfo = verifyCachedFileInfo(file);
            }
            SplitGenerator spgen = new SplitGenerator(context, fs, file, fileInfo);
            spgen.schedule();
          }
        }
      } catch (Throwable th) {
        if (!(th instanceof IOException)) {
          LOG.error("Unexpected Exception", th);
        }
        synchronized (context.errors) {
          context.errors.add(th);
        }
        if (!(th instanceof IOException)) {
          context.notifyOnNonIOException(th);
        }
      } finally {
        context.decrementSchedulers();
      }
    }

    private FileInfo verifyCachedFileInfo(FileStatus file) {
      context.numFilesCounter.incrementAndGet();
      FileInfo fileInfo = Context.footerCache.getIfPresent(file.getPath());
      if (fileInfo != null) {
        if (LOG.isDebugEnabled()) {
          LOG.debug("Info cached for path: " + file.getPath());
        }
        if (fileInfo.modificationTime == file.getModificationTime() && fileInfo.size == file.getLen()) {
          // Cached copy is valid
          context.cacheHitCounter.incrementAndGet();
          return fileInfo;
        } else {
          // Invalidate
          Context.footerCache.invalidate(file.getPath());
          if (LOG.isDebugEnabled()) {
            LOG.debug("Meta-Info for : " + file.getPath() + " changed. CachedModificationTime: "
              + fileInfo.modificationTime + ", CurrentModificationTime: "
              + file.getModificationTime()
              + ", CachedLength: " + fileInfo.size + ", CurrentLength: " + file.getLen());
          }
        }
      } else {
        if (LOG.isDebugEnabled()) {
          LOG.debug("Info not cached for path: " + file.getPath());
        }
      }
      return null;
    }
  }

  /**
   * Split the stripes of a given file into input splits.
   * A thread is used for each file.
   */
  static final class SplitGenerator implements Runnable {
    private final Context context;
    private final FileSystem fs;
    private final FileStatus file;
    private final long blockSize;
    private final BlockLocation[] locations;
    private final FileInfo fileInfo;
    private Iterable<StripeInformation> stripes;
    private FileMetaInfo fileMetaInfo;
    private Metadata metadata;
    private List<OrcProto.Type> types;


    SplitGenerator(Context context, FileSystem fs,
                   FileStatus file, FileInfo fileInfo) throws IOException {
      this.context = context;
      this.fs = fs;
      this.file = file;
      this.blockSize = file.getBlockSize();
      this.fileInfo = fileInfo;
      locations = context.shims.getLocations(fs, file);
    }

    Path getPath() {
      return file.getPath();
    }

    void schedule() throws IOException {
      if(locations.length == 1 && file.getLen() < context.maxSize) {
        String[] hosts = locations[0].getHosts();
        synchronized (context.splits) {
          context.splits.add(new OrcSplit(file.getPath(), 0, file.getLen(),
                hosts, fileMetaInfo));
        }
      } else {
        // if it requires a compute task
        context.schedule(this);
      }
    }

    @Override
    public String toString() {
      return "splitter(" + file.getPath() + ")";
    }

    /**
     * Compute the number of bytes that overlap between the two ranges.
     * @param offset1 start of range1
     * @param length1 length of range1
     * @param offset2 start of range2
     * @param length2 length of range2
     * @return the number of bytes in the overlap range
     */
    static long getOverlap(long offset1, long length1,
                           long offset2, long length2) {
      long end1 = offset1 + length1;
      long end2 = offset2 + length2;
      if (end2 <= offset1 || end1 <= offset2) {
        return 0;
      } else {
        return Math.min(end1, end2) - Math.max(offset1, offset2);
      }
    }

    /**
     * Create an input split over the given range of bytes. The location of the
     * split is based on where the majority of the byte are coming from. ORC
     * files are unlikely to have splits that cross between blocks because they
     * are written with large block sizes.
     * @param offset the start of the split
     * @param length the length of the split
     * @param fileMetaInfo file metadata from footer and postscript
     * @throws IOException
     */
    void createSplit(long offset, long length, FileMetaInfo fileMetaInfo) throws IOException {
      String[] hosts;
      if ((offset % blockSize) + length <= blockSize) {
        // handle the single block case
        hosts = locations[(int) (offset / blockSize)].getHosts();
      } else {
        // Calculate the number of bytes in the split that are local to each
        // host.
        Map<String, LongWritable> sizes = new HashMap<String, LongWritable>();
        long maxSize = 0;
        for(BlockLocation block: locations) {
          long overlap = getOverlap(offset, length, block.getOffset(),
              block.getLength());
          if (overlap > 0) {
            for(String host: block.getHosts()) {
              LongWritable val = sizes.get(host);
              if (val == null) {
                val = new LongWritable();
                sizes.put(host, val);
              }
              val.set(val.get() + overlap);
              maxSize = Math.max(maxSize, val.get());
            }
          }
        }
        // filter the list of locations to those that have at least 80% of the
        // max
        long threshold = (long) (maxSize * MIN_INCLUDED_LOCATION);
        List<String> hostList = new ArrayList<String>();
        // build the locations in a predictable order to simplify testing
        for(BlockLocation block: locations) {
          for(String host: block.getHosts()) {
            if (sizes.containsKey(host)) {
              if (sizes.get(host).get() >= threshold) {
                hostList.add(host);
              }
              sizes.remove(host);
            }
          }
        }
        hosts = new String[hostList.size()];
        hostList.toArray(hosts);
      }
      synchronized (context.splits) {
        context.splits.add(new OrcSplit(file.getPath(), offset, length,
            hosts, fileMetaInfo));
      }
    }

    /**
     * Divide the adjacent stripes in the file into input splits based on the
     * block size and the configured minimum and maximum sizes.
     */
    @Override
    public void run() {
      try {
        populateAndCacheStripeDetails();
        Configuration conf = context.conf;
        SearchArgument sarg = createSarg(types, conf);
        List<StripeStatistics> stripeStats = null;
        int[] filterColumns = null;
        if (sarg != null) {
          List<PredicateLeaf> sargLeaves = null;
          String[] allColumns = conf.get(serdeConstants.LIST_COLUMNS).split(",");
          String[] neededColumns = conf.get(ColumnProjectionUtils.READ_COLUMN_NAMES_CONF_STR).split(",");
          sargLeaves = sarg.getLeaves();
          filterColumns = new int[sargLeaves.size()];
          for (int i = 0; i < filterColumns.length; ++i) {
            String colName = sargLeaves.get(i).getColumnName();

            // if needed columns does not contain the column specified in filter expression then
            // it must be partition column. There will not be columns within ORC file for partitioned
            // column, so we can ignore them
            if (containsColumn(neededColumns, colName)) {
              filterColumns[i] = RecordReaderImpl.findColumns(allColumns, colName);
            } else {
              filterColumns[i] = -1;
            }
          }

          stripeStats = metadata.getStripeStatistics();
        }

        long currentOffset = -1;
        long currentLength = 0;
        int idx = -1;
        for(StripeInformation stripe: stripes) {
          idx++;

          // eliminate stripes that doesn't satisfy the predicate condition
          if (sarg != null && !isStripeSatisfyPredicate(stripeStats.get(idx), sarg, filterColumns)) {

            // if a stripe doesn't satisfy predicate condition then skip it
            if (LOG.isDebugEnabled()) {
              LOG.debug("Eliminating ORC stripe-" + idx + " of file '" + file.getPath()
                  + "'  as it did not satisfy predicate condition.");
            }

            // create split for the previous unfinished stripe
            if (currentOffset != -1) {
              createSplit(currentOffset, currentLength, fileMetaInfo);
              currentOffset = -1;
            }
            continue;
          }

          // if we are working on a stripe, over the min stripe size, and
          // crossed a block boundary, cut the input split here.
          if (currentOffset != -1 && currentLength > context.minSize &&
              (currentOffset / blockSize != stripe.getOffset() / blockSize)) {
            createSplit(currentOffset, currentLength, fileMetaInfo);
            currentOffset = -1;
          }
          // if we aren't building a split, start a new one.
          if (currentOffset == -1) {
            currentOffset = stripe.getOffset();
            currentLength = stripe.getLength();
          } else {
            currentLength += stripe.getLength();
          }
          if (currentLength >= context.maxSize) {
            createSplit(currentOffset, currentLength, fileMetaInfo);
            currentOffset = -1;
          }
        }
        if (currentOffset != -1) {
          createSplit(currentOffset, currentLength, fileMetaInfo);
        }
      } catch (Throwable th) {
        if (!(th instanceof IOException)) {
          LOG.error("Unexpected Exception", th);
        }
        synchronized (context.errors) {
          context.errors.add(th);
        }
        if (!(th instanceof IOException)) {
          context.notifyOnNonIOException(th);
        }
      } finally {
        context.decrementSchedulers();
      }
    }

    private void populateAndCacheStripeDetails() {
      try {
        Reader orcReader;
        boolean found = false;
        if (fileInfo != null) {
          found = true;
          stripes = fileInfo.stripeInfos;
          fileMetaInfo = fileInfo.fileMetaInfo;
          metadata = fileInfo.metadata;
          types = fileInfo.types;
          // For multiple runs, in case sendSplitsInFooter changes
          if (fileMetaInfo == null && context.footerInSplits) {
            orcReader = OrcFile.createReader(fs, file.getPath());
            fileInfo.fileMetaInfo = orcReader.getFileMetaInfo();
            fileInfo.metadata = orcReader.getMetadata();
            fileInfo.types = orcReader.getTypes();
          }
        }
        if (!found) {
          orcReader = OrcFile.createReader(fs, file.getPath());
          stripes = orcReader.getStripes();
          metadata = orcReader.getMetadata();
          types = orcReader.getTypes();
          fileMetaInfo = context.footerInSplits ? orcReader.getFileMetaInfo() : null;
          if (context.cacheStripeDetails) {
            // Populate into cache.
            Context.footerCache.put(file.getPath(),
                new FileInfo(file.getModificationTime(), file.getLen(), stripes, metadata, 
                             types, fileMetaInfo));
          }
        }
      } catch (Throwable th) {
        if (!(th instanceof IOException)) {
          LOG.error("Unexpected Exception", th);
        }
        synchronized (context.errors) {
          context.errors.add(th);
        }
        if (!(th instanceof IOException)) {
          context.notifyOnNonIOException(th);
        }
      }
    }

    private boolean containsColumn(String[] neededColumns, String colName) {
      for (String col : neededColumns) {
        if (colName.equalsIgnoreCase(col)) {
          return true;
        }
      }
      return false;
    }

    private boolean isStripeSatisfyPredicate(StripeStatistics stripeStatistics,
        SearchArgument sarg, int[] filterColumns) {
      if (sarg != null && filterColumns != null) {
        List<PredicateLeaf> predLeaves = sarg.getLeaves();
        TruthValue[] truthValues = new TruthValue[predLeaves.size()];
        for (int pred = 0; pred < truthValues.length; pred++) {
          if (filterColumns[pred] != -1) {

            // column statistics at index 0 contains only the number of rows
            ColumnStatistics stats = stripeStatistics.getColumnStatistics()[filterColumns[pred] + 1];
            Object minValue = getMin(stats);
            Object maxValue = getMax(stats);
            truthValues[pred] = RecordReaderImpl.evaluatePredicateRange(predLeaves.get(pred),
                minValue, maxValue);
          } else {

            // parition column case.
            // partition filter will be evaluated by partition pruner so
            // we will not evaluate partition filter here.
            truthValues[pred] = TruthValue.YES_NO_NULL;
          }
        }
        return sarg.evaluate(truthValues).isNeeded();
      }
      return true;
    }

    private Object getMax(ColumnStatistics index) {
      if (index instanceof IntegerColumnStatistics) {
        return ((IntegerColumnStatistics) index).getMaximum();
      } else if (index instanceof DoubleColumnStatistics) {
        return ((DoubleColumnStatistics) index).getMaximum();
      } else if (index instanceof StringColumnStatistics) {
        return ((StringColumnStatistics) index).getMaximum();
      } else if (index instanceof DateColumnStatistics) {
        return ((DateColumnStatistics) index).getMaximum();
      } else {
        return null;
      }
    }

    private Object getMin(ColumnStatistics index) {
      if (index instanceof IntegerColumnStatistics) {
        return ((IntegerColumnStatistics) index).getMinimum();
      } else if (index instanceof DoubleColumnStatistics) {
        return ((DoubleColumnStatistics) index).getMinimum();
      } else if (index instanceof StringColumnStatistics) {
        return ((StringColumnStatistics) index).getMinimum();
      } else if (index instanceof DateColumnStatistics) {
        return ((DateColumnStatistics) index).getMinimum();
      } else {
        return null;
      }
    }
  }

  @Override
  public InputSplit[] getSplits(JobConf job,
                                int numSplits) throws IOException {
    // use threads to resolve directories into splits
    perfLogger.PerfLogBegin(CLASS_NAME, PerfLogger.ORC_GET_SPLITS);
    Context context = new Context(job);
    for(Path dir: getInputPaths(job)) {
      FileSystem fs = dir.getFileSystem(job);
      context.schedule(new FileGenerator(context, fs, dir));
    }
    context.waitForTasks();
    // deal with exceptions
    if (!context.errors.isEmpty()) {
      List<IOException> errors =
          new ArrayList<IOException>(context.errors.size());
      for(Throwable th: context.errors) {
        if (th instanceof IOException) {
          errors.add((IOException) th);
        } else {
          throw new RuntimeException("serious problem", th);
        }
      }
      throw new InvalidInputException(errors);
    }
    InputSplit[] result = new InputSplit[context.splits.size()];
    context.splits.toArray(result);
    if (context.cacheStripeDetails) {
      LOG.info("FooterCacheHitRatio: " + context.cacheHitCounter.get() + "/"
          + context.numFilesCounter.get());
    }
    perfLogger.PerfLogEnd(CLASS_NAME, PerfLogger.ORC_GET_SPLITS);
    return result;
  }

  /**
   * FileInfo.
   *
   * Stores information relevant to split generation for an ORC File.
   *
   */
  private static class FileInfo {
    long modificationTime;
    long size;
    Iterable<StripeInformation> stripeInfos;
    FileMetaInfo fileMetaInfo;
    Metadata metadata;
    List<OrcProto.Type> types;


    FileInfo(long modificationTime, long size, Iterable<StripeInformation> stripeInfos, 
        Metadata metadata, List<OrcProto.Type> types, FileMetaInfo fileMetaInfo) {
      this.modificationTime = modificationTime;
      this.size = size;
      this.stripeInfos = stripeInfos;
      this.fileMetaInfo = fileMetaInfo;
      this.metadata = metadata;
      this.types = types;
    }
  }
}<|MERGE_RESOLUTION|>--- conflicted
+++ resolved
@@ -183,14 +183,8 @@
   public static SearchArgument createSarg(List<OrcProto.Type> types, Configuration conf) {
     String serializedPushdown = conf.get(TableScanDesc.FILTER_EXPR_CONF_STR);
     if (serializedPushdown == null
-<<<<<<< HEAD
-        || (conf.get(ColumnProjectionUtils.READ_COLUMN_NAMES_CONF_STR) == null
-        && conf.get(serdeConstants.LIST_COLUMNS) == null)) {
+        || conf.get(ColumnProjectionUtils.READ_COLUMN_NAMES_CONF_STR) == null) {
       LOG.debug("No ORC pushdown predicate");
-=======
-        || conf.get(ColumnProjectionUtils.READ_COLUMN_NAMES_CONF_STR) == null) {
-      LOG.info("No ORC pushdown predicate");
->>>>>>> b128f13e
       return null;
     }
     SearchArgument sarg = SearchArgument.FACTORY.create
