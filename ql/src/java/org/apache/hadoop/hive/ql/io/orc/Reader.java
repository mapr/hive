/**
 * Licensed to the Apache Software Foundation (ASF) under one
 * or more contributor license agreements.  See the NOTICE file
 * distributed with this work for additional information
 * regarding copyright ownership.  The ASF licenses this file
 * to you under the Apache License, Version 2.0 (the
 * "License"); you may not use this file except in compliance
 * with the License.  You may obtain a copy of the License at
 *
 *     http://www.apache.org/licenses/LICENSE-2.0
 *
 * Unless required by applicable law or agreed to in writing, software
 * distributed under the License is distributed on an "AS IS" BASIS,
 * WITHOUT WARRANTIES OR CONDITIONS OF ANY KIND, either express or implied.
 * See the License for the specific language governing permissions and
 * limitations under the License.
 */

package org.apache.hadoop.hive.ql.io.orc;

import java.io.IOException;
import java.nio.ByteBuffer;
import java.util.List;

import org.apache.hadoop.hive.ql.io.orc.OrcProto.Footer;
import org.apache.hadoop.hive.ql.io.sarg.SearchArgument;
import org.apache.hadoop.hive.serde2.objectinspector.ObjectInspector;

/**
 * The interface for reading ORC files.
 *
 * One Reader can support multiple concurrent RecordReader.
 */
public interface Reader {

  /**
   * Get the number of rows in the file.
   * @return the number of rows
   */
  long getNumberOfRows();

  /**
   * Get the deserialized data size of the file
   * @return raw data size
   */
  long getRawDataSize();

  /**
   * Get the deserialized data size of the specified columns
   * @param colNames
   * @return raw data size of columns
   */
  long getRawDataSizeOfColumns(List<String> colNames);

  /**
   * Get the deserialized data size of the specified columns ids
   * @param colIds - internal column id (check orcfiledump for column ids)
   * @return raw data size of columns
   */
  long getRawDataSizeFromColIndices(List<Integer> colIds);

  /**
   * Get the user metadata keys.
   * @return the set of metadata keys
   */
  List<String> getMetadataKeys();

  /**
   * Get a user metadata value.
   * @param key a key given by the user
   * @return the bytes associated with the given key
   */
  ByteBuffer getMetadataValue(String key);

  /**
   * Did the user set the given metadata value.
   * @param key the key to check
   * @return true if the metadata value was set
   */
  boolean hasMetadataValue(String key);

  /**
   * Get the compression kind.
   * @return the kind of compression in the file
   */
  CompressionKind getCompression();

  /**
   * Get the buffer size for the compression.
   * @return number of bytes to buffer for the compression codec.
   */
  int getCompressionSize();

  /**
   * Get the number of rows per a entry in the row index.
   * @return the number of rows per an entry in the row index or 0 if there
   * is no row index.
   */
  int getRowIndexStride();

  /**
   * Get the list of stripes.
   * @return the information about the stripes in order
   */
  List<StripeInformation> getStripes();

  /**
   * Get the object inspector for looking at the objects.
   * @return an object inspector for each row returned
   */
  ObjectInspector getObjectInspector();

  /**
   * Get the length of the file.
   * @return the number of bytes in the file
   */
  long getContentLength();

  /**
   * Get the statistics about the columns in the file.
   * @return the information about the column
   */
  ColumnStatistics[] getStatistics();

  /**
   * Get the list of types contained in the file. The root type is the first
   * type in the list.
   * @return the list of flattened types
   */
  List<OrcProto.Type> getTypes();

  /**
   * Get the file format version.
   */
  OrcFile.Version getFileVersion();

  /**
   * Get the version of the writer of this file.
   */
  OrcFile.WriterVersion getWriterVersion();

  /**
   * Options for creating a RecordReader.
   */
  public static class Options {
    private boolean[] include;
    private long offset = 0;
    private long length = Long.MAX_VALUE;
    private SearchArgument sarg = null;
    private String[] columnNames = null;
    private Boolean useZeroCopy = null;
    private Boolean skipCorruptRecords = null;

    /**
     * Set the list of columns to read.
     * @param include a list of columns to read
     * @return this
     */
    public Options include(boolean[] include) {
      this.include = include;
      return this;
    }

    /**
     * Set the range of bytes to read
     * @param offset the starting byte offset
     * @param length the number of bytes to read
     * @return this
     */
    public Options range(long offset, long length) {
      this.offset = offset;
      this.length = length;
      return this;
    }

    /**
     * Set search argument for predicate push down.
     * @param sarg the search argument
     * @param columnNames the column names for
     * @return this
     */
    public Options searchArgument(SearchArgument sarg, String[] columnNames) {
      this.sarg = sarg;
      this.columnNames = columnNames;
      return this;
    }

    /**
     * Set whether to use zero copy from HDFS.
     * @param value the new zero copy flag
     * @return this
     */
    public Options useZeroCopy(boolean value) {
      this.useZeroCopy = value;
      return this;
    }

    /**
     * Set whether to skip corrupt records.
     * @param value the new skip corrupt records flag
     * @return this
     */
    public Options skipCorruptRecords(boolean value) {
      this.skipCorruptRecords = value;
      return this;
    }

    public boolean[] getInclude() {
      return include;
    }

    public long getOffset() {
      return offset;
    }

    public long getLength() {
      return length;
    }

    public SearchArgument getSearchArgument() {
      return sarg;
    }

    public String[] getColumnNames() {
      return columnNames;
    }

    public long getMaxOffset() {
      long result = offset + length;
      if (result < 0) {
        result = Long.MAX_VALUE;
      }
      return result;
    }

    public Boolean getUseZeroCopy() {
      return useZeroCopy;
    }

    public Boolean getSkipCorruptRecords() {
      return skipCorruptRecords;
    }

    public Options clone() {
      Options result = new Options();
      result.include = include;
      result.offset = offset;
      result.length = length;
      result.sarg = sarg;
      result.columnNames = columnNames;
      result.useZeroCopy = useZeroCopy;
      result.skipCorruptRecords = skipCorruptRecords;
      return result;
    }

    @Override
    public String toString() {
      StringBuilder buffer = new StringBuilder();
      buffer.append("{include: ");
      if (include == null) {
        buffer.append("null");
      } else {
        buffer.append("[");
        for(int i=0; i < include.length; ++i) {
          if (i != 0) {
            buffer.append(", ");
          }
          buffer.append(include[i]);
        }
        buffer.append("]");
      }
      buffer.append(", offset: ");
      buffer.append(offset);
      buffer.append(", length: ");
      buffer.append(length);
      if (sarg != null) {
        buffer.append(", sarg: ");
        buffer.append(sarg.toString());
        buffer.append(", columns: [");
        for(int i=0; i < columnNames.length; ++i) {
          if (i != 0) {
            buffer.append(", ");
          }
          buffer.append("'");
          buffer.append(columnNames[i]);
          buffer.append("'");
        }
        buffer.append("]");
      }
      buffer.append("}");
      return buffer.toString();
    }
  }

  /**
   * Create a RecordReader that reads everything with the default options.
   * @return a new RecordReader
   * @throws IOException
   */
  RecordReader rows() throws IOException;

  /**
   * Create a RecordReader that uses the options given.
   * This method can't be named rows, because many callers used rows(null)
   * before the rows() method was introduced.
   * @param options the options to read with
   * @return a new RecordReader
   * @throws IOException
   */
  RecordReader rowsOptions(Options options) throws IOException;

  /**
   * Create a RecordReader that will scan the entire file.
   * This is a legacy method and rowsOptions is preferred.
   * @param include true for each column that should be included
   * @return A new RecordReader
   * @throws IOException
   */
  RecordReader rows(boolean[] include) throws IOException;

  /**
   * Create a RecordReader that will start reading at the first stripe after
   * offset up to the stripe that starts at offset + length. This is intended
   * to work with MapReduce's FileInputFormat where divisions are picked
   * blindly, but they must cover all of the rows.
   * This is a legacy method and rowsOptions is preferred.
   * @param offset a byte offset in the file
   * @param length a number of bytes in the file
   * @param include true for each column that should be included
   * @return a new RecordReader that will read the specified rows.
   * @throws IOException
   */
  RecordReader rows(long offset, long length,
                    boolean[] include) throws IOException;

  /**
   * Create a RecordReader that will read a section of a file. It starts reading
   * at the first stripe after the offset and continues to the stripe that
   * starts at offset + length. It also accepts a list of columns to read and a
   * search argument.
   * This is a legacy method and rowsOptions is preferred.
   * @param offset the minimum offset of the first stripe to read
   * @param length the distance from offset of the first address to stop reading
   *               at
   * @param include true for each column that should be included
   * @param sarg a search argument that limits the rows that should be read.
   * @param neededColumns the names of the included columns
   * @return the record reader for the rows
   */
  RecordReader rows(long offset, long length,
                    boolean[] include, SearchArgument sarg,
                    String[] neededColumns) throws IOException;

  MetadataReader metadata() throws IOException;

<<<<<<< HEAD
  List<Integer> getVersionList();

  int getMetadataSize();

  List<OrcProto.StripeStatistics> getOrcProtoStripeStatistics();

  List<StripeStatistics> getStripeStatistics();

  List<OrcProto.ColumnStatistics> getOrcProtoFileStatistics();

  DataReader createDefaultDataReader(boolean useZeroCopy);
=======
  /** Gets serialized file metadata read from disk for the purposes of caching, etc. */
  ByteBuffer getSerializedFileFooter();

  Footer getFooter();
>>>>>>> bb4f5e70
}<|MERGE_RESOLUTION|>--- conflicted
+++ resolved
@@ -353,7 +353,6 @@
 
   MetadataReader metadata() throws IOException;
 
-<<<<<<< HEAD
   List<Integer> getVersionList();
 
   int getMetadataSize();
@@ -365,10 +364,7 @@
   List<OrcProto.ColumnStatistics> getOrcProtoFileStatistics();
 
   DataReader createDefaultDataReader(boolean useZeroCopy);
-=======
+
   /** Gets serialized file metadata read from disk for the purposes of caching, etc. */
   ByteBuffer getSerializedFileFooter();
-
-  Footer getFooter();
->>>>>>> bb4f5e70
 }